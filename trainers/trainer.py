--- conflicted
+++ resolved
@@ -216,12 +216,8 @@
         
         if len(indices) > 0 and len(indices[0]) > 0:
             # Получение рекомендаций
-<<<<<<< HEAD
             rec_embeddings = torch.tensor(item_embeddings[indices[0]], device=self.device)
             rec_items = [video_ids[idx][0] for idx in indices[0]]
-=======
-            rec_embeddings = torch.tensor(item_embeddings_array[indices[0]], device=self.device)
->>>>>>> 3ca909f4
             # Метаданные рекомендаций
             rec_categories = []
             for idx in indices[0]:
