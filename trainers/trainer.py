--- conflicted
+++ resolved
@@ -240,18 +240,10 @@
         relevance_scores = {}  # Инициализируем словарь для relevance_scores
         
         if len(indices) > 0 and len(indices[0]) > 0:
-<<<<<<< HEAD
-            # Получение рекомендаций
-            rec_embeddings = torch.tensor(item_embeddings[indices[0]], device=self.device)
-            rec_items = [video_ids[idx][0] for idx in indices[0]]
-            # Метаданные рекомендаций
-            rec_categories = []
-=======
             # Get recommendation embeddings
             rec_embeddings = torch.tensor(item_embeddings_array[indices[0]], device=self.device)
             
             # Get metadata for recommendations
->>>>>>> d0210af9
             for idx in indices[0]:
                 # Get the video ID from the FAISS index
                 faiss_video_id = int(video_ids[idx][0])
@@ -275,28 +267,6 @@
             rec_embeddings = torch.zeros((0, user_emb.size(0)), device=self.device)
             recommended_ids = []
             rec_categories = []
-<<<<<<< HEAD
-            rec_items = []
-
-        # Демографические данные
-        user_demographics = {}
-        if demographic_data is not None:
-            orig_user_id = self.val_loader.dataset.reverse_user_id_map.get(user_id.item())
-
-            # Фильтруем нужного пользователя по его ID
-            user_row = demographic_data[demographic_data['viewer_uid'] == orig_user_id]
-
-            if not user_row.empty:  # Проверяем, есть ли данные
-                user_row = user_row.iloc[0]
-                user_demographics = {feature: user_row[feature] for feature in demographic_features}  # Заполняем user_demo сразу
-
-        # Целевой товар
-        target_id = items_ids[0].item()
-        orig_target_video_id = self.val_loader.dataset.reverse_item_id_map.get(target_id)
-        target_category = df_videos_map.get(orig_target_video_id, {}).get('category', 'Unknown')
-        target_items = items_ids.cpu().tolist()
-
-=======
         
         # Target category info
         target_id = items_ids[0].item() if len(items_ids) > 0 and items_ids[0].item() > 0 else None
@@ -323,7 +293,6 @@
         relevant_ids = set([str(id) for id in items_ids.cpu().numpy() if id > 0])
         
         # Calculate metrics
->>>>>>> d0210af9
         user_metrics = metrics_calculator.compute_metrics(
             item_emb,
             rec_embeddings,
@@ -336,9 +305,7 @@
             # user_demographics,
             # demographic_centroids
         )
-        for k in [5, 10, 20]:
-            user_metrics.update(metrics_calculator.compute_ranking_metrics(target_items, rec_items, k))
-            
+
         return user_metrics
 
     def _update_metrics(self, metrics_accum, user_metrics):
@@ -390,27 +357,6 @@
     def _print_metrics(self, metrics):
         """Форматированный вывод метрик по группам."""
         
-<<<<<<< HEAD
-        # Группируем метрики по типам
-        groups = {
-            'Losses': {k: v for k, v in metrics.items() if 'loss' in k.lower()},
-            'Semantic Metrics': {k: v for k, v in metrics.items() if 'semantic' in k.lower()},
-            'Category Metrics': {k: v for k, v in metrics.items() if 'category' in k.lower() or 'cross' in k.lower()},
-            'NDCG': {k: v for k, v in metrics.items() if 'ndcg' in k.lower()},
-            'Demographic Alignment': {k: v for k, v in metrics.items() if 'das_' in k.lower()},
-            'Classic Metrics': {k: v for k, v in metrics.items() if k.lower() in ["hitrate@k", "mrr@k", "precision@k", "recall@k"]}
-        }
-        
-        # Выводим метрики по группам
-        for group_name, group_metrics in groups.items():
-            if group_metrics:  # Выводим группу только если есть метрики
-                print(f"\n{group_name}:")
-                for name, value in group_metrics.items():
-                    if isinstance(value, (int, float)):
-                        print(f"  {name}: {value:.4f}")
-                    else:
-                        print(f"  {name}: {value}")
-=======
         # Открываем файл для логирования
         with open('metrics_log.txt', 'a') as log_file:
             log_file.write(f"\n\n=== Metrics at {datetime.now()} ===\n")
@@ -437,7 +383,6 @@
                         else:
                             print(f"  {name}: {value}")
                             log_file.write(f"  {name}: {value}\n")
->>>>>>> d0210af9
 
     def training_step(self, batch):
         """Один шаг обучения."""
