import pandas as pd
import numpy as np
import os
import logging
import glob
import math
import yaml
import torch
import copy
from tqdm import tqdm
from datetime import datetime
from typing import Optional, Dict, List
from recbole.quick_start import run_recbole
from recbole.utils import init_seed
from data.preprocessing.feature_preprocessor import FeaturePreprocessor, get_full_features_config
from data.preprocessing.rutube_preprocessor import RutubePreprocessor
from data.preprocessing.lastfm_preprocessor import LastFMPreprocessor
from utils.logger import setup_logging
from sklearn.metrics.pairwise import cosine_similarity
from sklearn.preprocessing import LabelEncoder
from recbole.quick_start import run_recbole, load_data_and_model
from recbole.utils import init_seed
from recbole.utils.case_study import full_sort_scores
from typing import Optional, Dict, List
from sklearn.metrics.pairwise import cosine_similarity
import torch
import math
import faiss
import numpy as np
from tqdm import tqdm
from recbole.utils.case_study import full_sort_scores
from sklearn.preprocessing import normalize
import warnings
warnings.filterwarnings("ignore", category=UserWarning)
<<<<<<< HEAD
=======
from logging import getLogger
from recbole.utils import init_logger, init_seed
from recbole.trainer import Trainer
from recbole.config import Config
from recbole.data import create_dataset, data_preparation
from models.enhanced_sasrec import EnhancedSASRec
from models.enhanced_bert4rec import EnhancedBERT4Rec
>>>>>>> 7d11ca7d

DATASET_PREPROCESSORS = {
    'rutube': RutubePreprocessor,
    'lastfm': LastFMPreprocessor
}

MODEL_MAPPING = {
    'SASRec': EnhancedSASRec,
    'BERT4Rec': EnhancedBERT4Rec
}

def generate_config(
    features: Dict,
    model_params: Dict,
    output_dir: str,
    experiment_name: str,
    dataset_type: str
) -> str:
    """Generate and save RecBole configuration"""
    # Загружаем базовый конфиг
    base_config_path = os.path.join(
        os.path.dirname(__file__),
        'configs',
        'base_config.yaml'
    )
    with open(base_config_path, 'r') as f:
         config = yaml.safe_load(f)

    # Получаем конфигурацию для конкретного датасета
    dataset_features = features[dataset_type]

    # Обновляем load_col с правильными именами полей
    field_mapping = dataset_features['field_mapping']
    config['data']['load_col'] = {
        'inter': [
            field_mapping['USER_ID_FIELD'],
            field_mapping['ITEM_ID_FIELD'],
            field_mapping['RATING_FIELD'],
            field_mapping['TIME_FIELD']
        ]
    }

    # Маппим имена полей в формат RecBole
    recbole_field_mapping = {
        field_mapping['USER_ID_FIELD']: 'user_id',
        field_mapping['ITEM_ID_FIELD']: 'item_id',
        field_mapping['RATING_FIELD']: 'rating',
        field_mapping['TIME_FIELD']: 'timestamp'
    }

    # Обновляем numerical_features с учетом маппинга
    numerical_features = dataset_features['features']['numerical_features']
    config['data']['numerical_features'] = [
        recbole_field_mapping.get(f, f) for f in numerical_features
    ]

    # Добавляем маппинг полей
    config['data'].update(dataset_features['field_mapping'])

    # Проверяем наличие текстовых полей
    if 'TEXT_FIELDS' in dataset_features['field_mapping']:
        text_fields = dataset_features['field_mapping']['TEXT_FIELDS']
        # Добавляем эмбеддинги в numerical_features
        for field in text_fields:
            emb_features = [f'{field}_emb_{i}' for i in range(384)]  # Размерность BERT
            config['data']['numerical_features'].extend(emb_features)

    # Проверяем наличие категориальных признаков
    if 'categorical_features' in dataset_features['features']:
        cat_fields = dataset_features['features']['categorical_features']
        config['data']['token_features'] = cat_fields
         # Добавляем параметры модели
    config.update(model_params)
     # Добавляем пути к данным и чекпоинтам
    config['data_path'] = output_dir
    config['checkpoint_dir'] = f'./ckpts/saved_{experiment_name}'

    # Сохраняем итоговый конфиг
    os.makedirs(f"{output_dir}/{experiment_name}", exist_ok=True)
    config_path = f'{output_dir}/{experiment_name}/{experiment_name}.yaml'
    with open(config_path, 'w') as f:
        yaml.dump(config, f, default_flow_style=False)

    return config, config_path


def cosine_similarity_faiss(vecs1, vecs2):
    """
    Вычисляет косинусное сходство с использованием Faiss на GPU.
    """
    vecs1 = vecs1.to(torch.float32).contiguous()
    vecs2 = vecs2.to(torch.float32).contiguous()

    # Проверка формы vecs2
    if len(vecs2.shape) > 2:
        print(f"Reshaping vecs2 from {vecs2.shape} to ({vecs2.shape[0] * vecs2.shape[1]}, {vecs2.shape[2]})")
        vecs2 = vecs2.view(-1, vecs2.shape[-1])  # Преобразуем в двумерный массив

    # Проверка формы vecs1
    if len(vecs1.shape) > 2:
        print(f"Reshaping vecs1 from {vecs1.shape} to ({vecs1.shape[0] * vecs1.shape[1]}, {vecs1.shape[2]})")
        vecs1 = vecs1.view(-1, vecs1.shape[-1])  # Преобразуем в двумерный массив
    elif len(vecs1.shape) == 2:
        # Если vecs1 имеет форму [n_users, embedding_dim], расширяем её
        vecs1 = vecs1.unsqueeze(1)  # [n_users, 1, embedding_dim]
        vecs1 = vecs1.expand(-1, vecs2.shape[0] // vecs1.shape[0], -1)  # [n_users, 10, embedding_dim]
        vecs1 = vecs1.reshape(-1, vecs1.shape[-1])  # [n_users * 10, embedding_dim]

    # Создание индекса Faiss
    index = faiss.IndexFlatIP(vecs2.shape[1])  # Используем внутреннее произведение
    res = faiss.StandardGpuResources()  # Используем GPU
    index = faiss.index_cpu_to_gpu(res, 0, index)  # Переносим индекс на GPU

    # Добавление векторов в индекс
    index.add(vecs2.detach().cpu().numpy())

    # Поиск сходства
    k_search = vecs2.shape[0]
    D, _ = index.search(vecs1.detach().cpu().numpy(), k_search)
    # D, _ = index.search(vecs1.detach().cpu().numpy(), vecs2.shape[0])
    return torch.tensor(D, device=vecs1.device)

def evaluate_with_custom_metrics(preprocessor, config, dataset_type, category_info, k=10):
    """
    Evaluate metrics on GPU using a single batch loop to avoid memory issues.
    """
    device = torch.device("cuda" if torch.cuda.is_available() else "cpu")
    
    # Загрузка модели и данных
    model_path = get_latest_checkpoint(config['checkpoint_dir'])

    (_, model, dataset, train_data, valid_data, test_data) = load_data_and_model(model_path)
    model.to(device).eval()

    # Получение эмбеддингов айтемов и данных для тестирования
    item_embeddings = model.item_embedding.weight.to(device)
    all_users = test_data.dataset.inter_feat['user_id'].to(device)
    all_items = test_data.dataset.inter_feat['item_id'].to(device)
    test_data.dataset.inter_feat['user_id'] = test_data.dataset.inter_feat['user_id'].to(device)
    test_data.dataset.inter_feat['item_id'] = test_data.dataset.inter_feat['item_id'].to(device)
    
    # Уникальные пользователи для обработки
    unique_users, user_indices = torch.unique(all_users, return_inverse=True)
    # Настройка батчей
    batch_size = config.get('eval_batch_size', 2048)
    results = {'SP@K': 0, 'CCR': 0, 'NDCG': 0}
    count = 0

    sim_threshold_precision = config.get('sim_threshold_precision', 0.89)
    sim_threshold_ndcg = config.get('sim_threshold_ndcg', 0.83)

    print(f"Total users: {len(all_users)}")
    original_inter_feat = test_data.dataset.inter_feat
    # Обработка батчей
    for i in tqdm(range(0, len(all_users), batch_size), total=len(all_users) // batch_size, desc="Processing batches"):
        batch_users = all_users[i : i + batch_size].to(device)
        batch_items = all_items[i : i + batch_size].to(device)
        
        # Получение предсказаний модели
        batch_user_set = set(batch_users.cpu().numpy())  # Уникальные пользователи из батча
        batch_item_set = set(batch_items.cpu().numpy())  # Уникальные айтемы из батча

        # Фильтруем dataset по user_id и item_id, которые есть в батче
        mask_users = torch.isin(test_data.dataset.inter_feat['user_id'], batch_users)
        mask_items = torch.isin(test_data.dataset.inter_feat['item_id'], batch_items)
        mask = mask_users & mask_items
<<<<<<< HEAD

        filtered_inter_feat = test_data.dataset.inter_feat[mask]
        
        # Подменяем inter_feat на отфильтрованный
        test_data.dataset.inter_feat = filtered_inter_feat

        with torch.no_grad():
            batch_scores = full_sort_scores(batch_users, model, test_data, device=device)

        # Перенос предсказаний на CPU для дальнейшей обработки
        batch_scores_cpu = batch_scores.detach().cpu()
        print(f"Batch scores shape: {batch_scores_cpu.shape}")

        # Векторизованное вычисление метрик
        sp, ccr, ndcg = compute_metrics_for_batch(
            preprocessor, dataset_type, batch_scores_cpu, batch_items, item_embeddings, category_info, device, sim_threshold_precision, sim_threshold_ndcg, k=k
        )
        
        # Обновление результатов
        results['SP@K'] += sp
        results['CCR'] += ccr
        results['NDCG'] += ndcg
        count += batch_scores_cpu.shape[0]

        test_data.dataset.inter_feat = original_inter_feat

        # Очистка памяти
        del batch_scores, batch_scores_cpu
        torch.cuda.empty_cache()
    
    # Нормализация результатов
    for key in results:
        results[key] /= count if count > 0 else 1

    return results

=======

        filtered_inter_feat = test_data.dataset.inter_feat[mask]
        
        # Подменяем inter_feat на отфильтрованный
        test_data.dataset.inter_feat = filtered_inter_feat

        with torch.no_grad():
            batch_scores = full_sort_scores(batch_users, model, test_data, device=device)

        # Перенос предсказаний на CPU для дальнейшей обработки
        batch_scores_cpu = batch_scores.detach().cpu()
        print(f"Batch scores shape: {batch_scores_cpu.shape}")

        # Векторизованное вычисление метрик
        sp, ccr, ndcg = compute_metrics_for_batch(
            preprocessor, dataset_type, batch_scores_cpu, batch_items, item_embeddings, category_info, device, sim_threshold_precision, sim_threshold_ndcg, k=k
        )
        
        # Обновление результатов
        results['SP@K'] += sp
        results['CCR'] += ccr
        results['NDCG'] += ndcg
        count += batch_scores_cpu.shape[0]

        test_data.dataset.inter_feat = original_inter_feat

        # Очистка памяти
        del batch_scores, batch_scores_cpu
        torch.cuda.empty_cache()
    
    # Нормализация результатов
    for key in results:
        results[key] /= count if count > 0 else 1

    return results

>>>>>>> 7d11ca7d
def compute_metrics_for_batch(preprocessor, dataset_type, batch_scores, batch_items, item_embeddings, category_info, device, sim_threshold_precision, sim_threshold_ndcg, k=10):
    """
    Векторизованное вычисление метрик для всего батча.
    """
    # Получение топ-k рекомендаций
    pred_items = batch_scores.argsort(dim=1, descending=True)[:, :k]
    ground_truth_items = batch_items.unsqueeze(1).cpu().numpy()

    # Векторизованное вычисление метрик
    sp = semantic_precision_at_k_batch(pred_items, ground_truth_items, item_embeddings, device, sim_threshold_precision)
    ccr, ndcg = 0, 0
    if dataset_type == 'rutube':
        ccr = cross_category_relevance_batch(preprocessor, pred_items, ground_truth_items, item_embeddings, category_info, device, k=k)
        ndcg = contextual_ndcg_batch(preprocessor, pred_items, ground_truth_items, item_embeddings, category_info, device, sim_threshold_ndcg)

<<<<<<< HEAD
    return sp, ccr, ndcg

def semantic_precision_at_k_batch(pred_items, ground_truth_items, item_embeddings, device, sim_threshold_precision):
    """
    Векторизованная семантическая точность.
    """
    pred_items = pred_items.to(device)
    ground_truth_items = torch.tensor(ground_truth_items, device=device)

    # Векторизованное вычисление сходства
    gt_vectors = item_embeddings[ground_truth_items]
    rec_vectors = item_embeddings[pred_items]
    similarity_matrix = cosine_similarity_faiss(gt_vectors, rec_vectors)

    # Подсчет успешных рекомендаций
    successful_recs = (similarity_matrix >= sim_threshold_precision).sum(dim=1)
    return successful_recs.float().mean().item()

def cross_category_relevance_batch(preprocessor, pred_items, ground_truth_items, item_embeddings, category_info, device, k=10):
    """
    Векторизованная кросс-категорийная релевантность.
    """
    pred_items = pred_items.to(device)
    ground_truth_items = torch.tensor(ground_truth_items, device=device)

    # Векторизованное вычисление сходства
    gt_vectors = item_embeddings[ground_truth_items]
    rec_vectors = item_embeddings[pred_items]
    similarity_matrix = cosine_similarity_faiss(gt_vectors, rec_vectors)

    # Подсчет релевантности
    same_category_count = 0
    cross_category_success = 0

    for i, gt_item in enumerate(ground_truth_items):
        orig_gt_item = preprocessor.item_encoder.inverse_transform([gt_item.cpu().item()])[0]
        gt_category = category_info.get(str(orig_gt_item), {}).get('category_id')

        for j, rec_item in enumerate(pred_items[i]):
            orig_rec_item = preprocessor.item_encoder.inverse_transform([rec_item.cpu().item()])[0]
            rec_category = category_info.get(str(orig_rec_item), {}).get('category_id')

            similarity = similarity_matrix[i, j].item()
            if rec_category == gt_category:
                same_category_count += 1
            elif similarity >= 0.8:
                cross_category_success += 1

    # Вычисление итоговой метрики
    sp_k = semantic_precision_at_k_batch(pred_items, ground_truth_items, item_embeddings, device, k)
    category_diversity = 1 - (same_category_count / (k * len(ground_truth_items)))
    return 0.7 * sp_k + 0.3 * category_diversity

def contextual_ndcg_batch(preprocessor, pred_items, ground_truth_items, item_embeddings, category_info, device, sim_threshold_ndcg):
    relevances = []

=======

    return sp, ccr, ndcg

def semantic_precision_at_k_batch(pred_items, ground_truth_items, item_embeddings, device, sim_threshold_precision):
    """
    Векторизованная семантическая точность.
    """
    pred_items = pred_items.to(device)
    ground_truth_items = torch.tensor(ground_truth_items, device=device)

    # Векторизованное вычисление сходства
    gt_vectors = item_embeddings[ground_truth_items]
    rec_vectors = item_embeddings[pred_items]
    similarity_matrix = cosine_similarity_faiss(gt_vectors, rec_vectors)


    # Подсчет успешных рекомендаций
    successful_recs = (similarity_matrix >= sim_threshold_precision).sum(dim=1)
    return successful_recs.float().mean().item()

def cross_category_relevance_batch(preprocessor, pred_items, ground_truth_items, item_embeddings, category_info, device, k=10):
    """
    Векторизованная кросс-категорийная релевантность.
    """
    pred_items = pred_items.to(device)
    ground_truth_items = torch.tensor(ground_truth_items, device=device)

    # Векторизованное вычисление сходства
    gt_vectors = item_embeddings[ground_truth_items]
    rec_vectors = item_embeddings[pred_items]
    similarity_matrix = cosine_similarity_faiss(gt_vectors, rec_vectors)

    # Подсчет релевантности
    same_category_count = 0
    cross_category_success = 0

    for i, gt_item in enumerate(ground_truth_items):
        orig_gt_item = preprocessor.item_encoder.inverse_transform([gt_item.cpu().item()])[0]
        gt_category = category_info.get(str(orig_gt_item), {}).get('category_id')

        for j, rec_item in enumerate(pred_items[i]):
            orig_rec_item = preprocessor.item_encoder.inverse_transform([rec_item.cpu().item()])[0]
            rec_category = category_info.get(str(orig_rec_item), {}).get('category_id')

            similarity = similarity_matrix[i, j].item()
            if rec_category == gt_category:
                same_category_count += 1
            elif similarity >= 0.8:
                cross_category_success += 1

    # Вычисление итоговой метрики
    sp_k = semantic_precision_at_k_batch(pred_items, ground_truth_items, item_embeddings, device, k)
    category_diversity = 1 - (same_category_count / (k * len(ground_truth_items)))
    return 0.7 * sp_k + 0.3 * category_diversity

def contextual_ndcg_batch(preprocessor, pred_items, ground_truth_items, item_embeddings, category_info, device, sim_threshold_ndcg):
    relevances = []

>>>>>>> 7d11ca7d
    # Приводим ground_truth_items к тензору для корректной работы
    ground_truth_items = torch.tensor(ground_truth_items, device=device)
    pred_items = pred_items.to(device)

    # Векторизованное вычисление сходства
    gt_vectors = item_embeddings[ground_truth_items]
    rec_vectors = item_embeddings[pred_items]
    similarity_matrix = cosine_similarity_faiss(gt_vectors, rec_vectors)
<<<<<<< HEAD

    # Вычисление релевантности
    for i, gt_item in enumerate(ground_truth_items):
        # Теперь gt_item — это тензор, и можно вызвать .cpu().item()
        orig_gt_item = preprocessor.item_encoder.inverse_transform([gt_item.cpu().item()])[0]
        gt_category = category_info.get(str(orig_gt_item), {}).get('category_id')

        for j, rec_item in enumerate(pred_items[i]):
            orig_rec_item = preprocessor.item_encoder.inverse_transform([rec_item.cpu().item()])[0]
            rec_category = category_info.get(str(orig_rec_item), {}).get('category_id')

            similarity = similarity_matrix[i, j].item()
            if rec_category == gt_category and similarity >= sim_threshold_ndcg:
                relevances.append(3)
            elif rec_category != gt_category and similarity >= sim_threshold_ndcg:
                relevances.append(2)
            elif rec_category == gt_category and similarity < sim_threshold_ndcg:
                relevances.append(1)
            else:
                relevances.append(0)

=======

    # Вычисление релевантности
    for i, gt_item in enumerate(ground_truth_items):
        # Теперь gt_item — это тензор, и можно вызвать .cpu().item()
        orig_gt_item = preprocessor.item_encoder.inverse_transform([gt_item.cpu().item()])[0]
        gt_category = category_info.get(str(orig_gt_item), {}).get('category_id')

        for j, rec_item in enumerate(pred_items[i]):
            orig_rec_item = preprocessor.item_encoder.inverse_transform([rec_item.cpu().item()])[0]
            rec_category = category_info.get(str(orig_rec_item), {}).get('category_id')

            similarity = similarity_matrix[i, j].item()
            if rec_category == gt_category and similarity >= sim_threshold_ndcg:
                relevances.append(3)
            elif rec_category != gt_category and similarity >= sim_threshold_ndcg:
                relevances.append(2)
            elif rec_category == gt_category and similarity < sim_threshold_ndcg:
                relevances.append(1)
            else:
                relevances.append(0)

>>>>>>> 7d11ca7d
    # Вычисление DCG и IDCG
    dcg = sum(rel / math.log2(rank + 2) for rank, rel in enumerate(relevances, 1))
    ideal_relevances = sorted(relevances, reverse=True)
    idcg = sum(rel / math.log2(rank + 2) for rank, rel in enumerate(ideal_relevances, 1))
    
    return dcg / idcg if idcg > 0 else 0

def get_latest_checkpoint(checkpoint_dir: str) -> str:
    """Находит самый последний (по времени модификации) чекпоинт в указанной директории."""
    checkpoint_files = glob.glob(os.path.join(checkpoint_dir, "*.pth"))
    if not checkpoint_files:
        raise FileNotFoundError(f"No checkpoint files found in {checkpoint_dir}")
<<<<<<< HEAD
    
    latest_checkpoint = max(checkpoint_files, key=os.path.getmtime) # Выбираем самый последний по дате изменения
=======
    latest_checkpoint = max(checkpoint_files, key=os.path.getmtime)  # Выбираем самый последний по дате изменения
>>>>>>> 7d11ca7d
    return latest_checkpoint


def run_experiment(
    input_file: str,
    experiment_name: str,
    model_params: Dict,
    feature_config: str,
    dataset_type: str,
    output_dir: str = 'dataset'
):
    """Основная функция для запуска обучения и оценки."""
    logger = setup_logging()

    try:
        # Загружаем данные
        df = pd.read_csv(input_file)
        # Получаем препроцессор для конкретного датасета
        dataset_preprocessor = DATASET_PREPROCESSORS.get(dataset_type)
        if dataset_preprocessor is None:
            raise ValueError(f"Unknown dataset type: {dataset_type}")

        if dataset_type == 'rutube':
            df['rutube_video_id'] = df['rutube_video_id'].apply(lambda x: x.strip('video_'))
        else:
            df = df.sample(1759616)

        # Загружаем конфигурацию признаков
        with open(f'configs/feature_configs/{feature_config}.yaml', 'r') as f:
            feature_config_dict = yaml.safe_load(f)

        # Инициализируем препроцессор датасета
        preprocessor = dataset_preprocessor()

        # Предобработка данных
        df = preprocessor.preprocess(df, feature_config_dict[dataset_type])

        # Сохраняем взаимодействия с явным указанием типов
        df_videos_map = None
        if dataset_type == 'rutube':
            inter_df = df[['viewer_uid', 'rutube_video_id', 'timestamp', 'total_watchtime']].copy()
            inter_df = inter_df.rename(columns={
                'viewer_uid': 'user_id',
                'rutube_video_id': 'item_id',
                'total_watchtime': 'rating'
            })
            df_videos = pd.read_parquet("~/RecomText/data/video_info.parquet")
            df_videos_map = df_videos.set_index('clean_video_id').to_dict(orient='index')
        else:  # lastfm
            inter_df = df[['user_id', 'artist_id', 'timestamp', 'plays']].copy()
            # inter_df = df[['user_id', 'artist_id', 'plays']].copy()
            inter_df = inter_df.rename(columns={
                'artist_id': 'item_id',
                'plays': 'rating'
            })

        # Убеждаемся, что timestamp присутствует и отсортирован
        if 'timestamp' not in inter_df.columns:
            raise ValueError("timestamp field is required for sequential recommendation")

        # Сортируем по времени
        inter_df = inter_df.sort_values('timestamp')

        # Создаем директорию для эксперимента
        os.makedirs(f"{output_dir}/{experiment_name}", exist_ok=True)

        # Записываем файл с заголовками, содержащими типы
        with open(f'{output_dir}/{experiment_name}/{experiment_name}.inter', 'w', encoding='utf-8') as f:
            # Определяем типы для каждого поля
            header_types = [
                'user_id:token',
                'item_id:token',
                'rating:float',
                'timestamp:float'  # Убеждаемся, что timestamp включен
            ]
            # Записываем заголовок и данные
            f.write('\t'.join(header_types) + '\n')
            inter_df.to_csv(f, sep='\t', index=False, header=False)


         # Обновляем конфигурацию
        config_dict = {
            'data_path': output_dir,
            'checkpoint_dir': f'./ckpts/saved_{experiment_name}',
            'save_dataset': True,
            'load_col': {
                'inter': ['user_id', 'item_id', 'rating', 'timestamp']  # Явно указываем все необходимые поля
            },
           'eval_args': {
                'split': {'RS': [0.8, 0.1, 0.1]},
                'order': 'TO',
                'group_by': 'user',
                'mode': 'full'
            },
            'MAX_ITEM_LIST_LENGTH': 50,
            'ITEM_LIST_LENGTH_FIELD': 'item_length',
            'LIST_SUFFIX': '_list',
            'max_seq_length': 50
        }

        # Получаем класс модели
        model_class = MODEL_MAPPING.get(model_params['model'])
        if model_class is None:
            raise ValueError(f"Unknown model: {model_params['model']}")

        # Создаем конфигурацию
        config, config_path = generate_config(
            features=feature_config_dict,
            model_params=model_params,
            output_dir=output_dir,
            experiment_name=experiment_name,
            dataset_type=dataset_type
        )

        # Инициализируем конфигурацию
        config.update(config_dict)
        config = Config(model=model_class, dataset=experiment_name, config_dict=config)
        init_seed(config['seed'], config['reproducibility'])

        # Инициализируем логгер
        init_logger(config)
        logger = getLogger()
        logger.info(config)

        # Создаем датасет
        dataset = create_dataset(config)
        logger.info(dataset)

        # Разделяем данные
        train_data, valid_data, test_data = data_preparation(config, dataset)

        # Инициализируем модель
        model = model_class(config, train_data.dataset).to(config['device'])
        logger.info(model)

        # Инициализируем тренер
        trainer = Trainer(config, model)

        # Обучаем модель
        best_valid_score, best_valid_result = trainer.fit(train_data, valid_data)

        # Оцениваем на тестовых данных
        test_result = trainer.evaluate(test_data)

        logger.info('Best valid result: {}'.format(best_valid_result))
        logger.info('Test result: {}'.format(test_result))

        # Запускаем кастомные метрики
        custom_metrics = evaluate_with_custom_metrics(preprocessor, config, dataset_type, df_videos_map)
        logger.info(f"Custom Metrics: {custom_metrics}")


    except Exception as e:
        logger.error(f"Error in experiment pipeline: {str(e)}", exc_info=True)
        raise
if __name__ == "__main__":
    import argparse

    parser = argparse.ArgumentParser(description='Train recommendation model')
    parser.add_argument('--model', type=str, required=True, choices=['SASRec', 'BERT4Rec'],
                      help='Model to train')
    parser.add_argument('--feature_config', type=str, required=True,
                      choices=['id_only', 'text_and_id', 'full_features'],
                      help='Feature configuration to use')
    parser.add_argument('--input_file', type=str, required=True,
                      help='Path to input data file')
    parser.add_argument('--dataset_type', type=str, required=True,
                      choices=['rutube', 'lastfm'],
                      help='Type of dataset')
    parser.add_argument('--output_dir', type=str, default='./dataset',
                      help='Output directory')
    parser.add_argument('--experiment_name', type=str, required=True,
                      help='Name of the experiment')

    args = parser.parse_args()

    # Загружаем параметры модели
    model_config_path = f'configs/model_configs/{args.model.lower()}.yaml'
    with open(model_config_path, 'r') as f:
        model_params = yaml.safe_load(f)

    # Запускаем эксперимент
    result = run_experiment(
        input_file=args.input_file,
        experiment_name=args.experiment_name,
        model_params=model_params,
        feature_config=args.feature_config,
        dataset_type=args.dataset_type,
        output_dir=args.output_dir
    )

    print("Experiment completed!")
    print("Best validation results:", result['best_valid_result'])
    print("Test results:", result['test_result'])
    # print("Custom metrics:", result['custom_metrics'])<|MERGE_RESOLUTION|>--- conflicted
+++ resolved
@@ -32,8 +32,6 @@
 from sklearn.preprocessing import normalize
 import warnings
 warnings.filterwarnings("ignore", category=UserWarning)
-<<<<<<< HEAD
-=======
 from logging import getLogger
 from recbole.utils import init_logger, init_seed
 from recbole.trainer import Trainer
@@ -41,7 +39,6 @@
 from recbole.data import create_dataset, data_preparation
 from models.enhanced_sasrec import EnhancedSASRec
 from models.enhanced_bert4rec import EnhancedBERT4Rec
->>>>>>> 7d11ca7d
 
 DATASET_PREPROCESSORS = {
     'rutube': RutubePreprocessor,
@@ -208,7 +205,6 @@
         mask_users = torch.isin(test_data.dataset.inter_feat['user_id'], batch_users)
         mask_items = torch.isin(test_data.dataset.inter_feat['item_id'], batch_items)
         mask = mask_users & mask_items
-<<<<<<< HEAD
 
         filtered_inter_feat = test_data.dataset.inter_feat[mask]
         
@@ -245,44 +241,6 @@
 
     return results
 
-=======
-
-        filtered_inter_feat = test_data.dataset.inter_feat[mask]
-        
-        # Подменяем inter_feat на отфильтрованный
-        test_data.dataset.inter_feat = filtered_inter_feat
-
-        with torch.no_grad():
-            batch_scores = full_sort_scores(batch_users, model, test_data, device=device)
-
-        # Перенос предсказаний на CPU для дальнейшей обработки
-        batch_scores_cpu = batch_scores.detach().cpu()
-        print(f"Batch scores shape: {batch_scores_cpu.shape}")
-
-        # Векторизованное вычисление метрик
-        sp, ccr, ndcg = compute_metrics_for_batch(
-            preprocessor, dataset_type, batch_scores_cpu, batch_items, item_embeddings, category_info, device, sim_threshold_precision, sim_threshold_ndcg, k=k
-        )
-        
-        # Обновление результатов
-        results['SP@K'] += sp
-        results['CCR'] += ccr
-        results['NDCG'] += ndcg
-        count += batch_scores_cpu.shape[0]
-
-        test_data.dataset.inter_feat = original_inter_feat
-
-        # Очистка памяти
-        del batch_scores, batch_scores_cpu
-        torch.cuda.empty_cache()
-    
-    # Нормализация результатов
-    for key in results:
-        results[key] /= count if count > 0 else 1
-
-    return results
-
->>>>>>> 7d11ca7d
 def compute_metrics_for_batch(preprocessor, dataset_type, batch_scores, batch_items, item_embeddings, category_info, device, sim_threshold_precision, sim_threshold_ndcg, k=10):
     """
     Векторизованное вычисление метрик для всего батча.
@@ -298,7 +256,7 @@
         ccr = cross_category_relevance_batch(preprocessor, pred_items, ground_truth_items, item_embeddings, category_info, device, k=k)
         ndcg = contextual_ndcg_batch(preprocessor, pred_items, ground_truth_items, item_embeddings, category_info, device, sim_threshold_ndcg)
 
-<<<<<<< HEAD
+
     return sp, ccr, ndcg
 
 def semantic_precision_at_k_batch(pred_items, ground_truth_items, item_embeddings, device, sim_threshold_precision):
@@ -312,6 +270,7 @@
     gt_vectors = item_embeddings[ground_truth_items]
     rec_vectors = item_embeddings[pred_items]
     similarity_matrix = cosine_similarity_faiss(gt_vectors, rec_vectors)
+
 
     # Подсчет успешных рекомендаций
     successful_recs = (similarity_matrix >= sim_threshold_precision).sum(dim=1)
@@ -355,75 +314,14 @@
 def contextual_ndcg_batch(preprocessor, pred_items, ground_truth_items, item_embeddings, category_info, device, sim_threshold_ndcg):
     relevances = []
 
-=======
-
-    return sp, ccr, ndcg
-
-def semantic_precision_at_k_batch(pred_items, ground_truth_items, item_embeddings, device, sim_threshold_precision):
-    """
-    Векторизованная семантическая точность.
-    """
+    # Приводим ground_truth_items к тензору для корректной работы
+    ground_truth_items = torch.tensor(ground_truth_items, device=device)
     pred_items = pred_items.to(device)
-    ground_truth_items = torch.tensor(ground_truth_items, device=device)
 
     # Векторизованное вычисление сходства
     gt_vectors = item_embeddings[ground_truth_items]
     rec_vectors = item_embeddings[pred_items]
     similarity_matrix = cosine_similarity_faiss(gt_vectors, rec_vectors)
-
-
-    # Подсчет успешных рекомендаций
-    successful_recs = (similarity_matrix >= sim_threshold_precision).sum(dim=1)
-    return successful_recs.float().mean().item()
-
-def cross_category_relevance_batch(preprocessor, pred_items, ground_truth_items, item_embeddings, category_info, device, k=10):
-    """
-    Векторизованная кросс-категорийная релевантность.
-    """
-    pred_items = pred_items.to(device)
-    ground_truth_items = torch.tensor(ground_truth_items, device=device)
-
-    # Векторизованное вычисление сходства
-    gt_vectors = item_embeddings[ground_truth_items]
-    rec_vectors = item_embeddings[pred_items]
-    similarity_matrix = cosine_similarity_faiss(gt_vectors, rec_vectors)
-
-    # Подсчет релевантности
-    same_category_count = 0
-    cross_category_success = 0
-
-    for i, gt_item in enumerate(ground_truth_items):
-        orig_gt_item = preprocessor.item_encoder.inverse_transform([gt_item.cpu().item()])[0]
-        gt_category = category_info.get(str(orig_gt_item), {}).get('category_id')
-
-        for j, rec_item in enumerate(pred_items[i]):
-            orig_rec_item = preprocessor.item_encoder.inverse_transform([rec_item.cpu().item()])[0]
-            rec_category = category_info.get(str(orig_rec_item), {}).get('category_id')
-
-            similarity = similarity_matrix[i, j].item()
-            if rec_category == gt_category:
-                same_category_count += 1
-            elif similarity >= 0.8:
-                cross_category_success += 1
-
-    # Вычисление итоговой метрики
-    sp_k = semantic_precision_at_k_batch(pred_items, ground_truth_items, item_embeddings, device, k)
-    category_diversity = 1 - (same_category_count / (k * len(ground_truth_items)))
-    return 0.7 * sp_k + 0.3 * category_diversity
-
-def contextual_ndcg_batch(preprocessor, pred_items, ground_truth_items, item_embeddings, category_info, device, sim_threshold_ndcg):
-    relevances = []
-
->>>>>>> 7d11ca7d
-    # Приводим ground_truth_items к тензору для корректной работы
-    ground_truth_items = torch.tensor(ground_truth_items, device=device)
-    pred_items = pred_items.to(device)
-
-    # Векторизованное вычисление сходства
-    gt_vectors = item_embeddings[ground_truth_items]
-    rec_vectors = item_embeddings[pred_items]
-    similarity_matrix = cosine_similarity_faiss(gt_vectors, rec_vectors)
-<<<<<<< HEAD
 
     # Вычисление релевантности
     for i, gt_item in enumerate(ground_truth_items):
@@ -445,29 +343,6 @@
             else:
                 relevances.append(0)
 
-=======
-
-    # Вычисление релевантности
-    for i, gt_item in enumerate(ground_truth_items):
-        # Теперь gt_item — это тензор, и можно вызвать .cpu().item()
-        orig_gt_item = preprocessor.item_encoder.inverse_transform([gt_item.cpu().item()])[0]
-        gt_category = category_info.get(str(orig_gt_item), {}).get('category_id')
-
-        for j, rec_item in enumerate(pred_items[i]):
-            orig_rec_item = preprocessor.item_encoder.inverse_transform([rec_item.cpu().item()])[0]
-            rec_category = category_info.get(str(orig_rec_item), {}).get('category_id')
-
-            similarity = similarity_matrix[i, j].item()
-            if rec_category == gt_category and similarity >= sim_threshold_ndcg:
-                relevances.append(3)
-            elif rec_category != gt_category and similarity >= sim_threshold_ndcg:
-                relevances.append(2)
-            elif rec_category == gt_category and similarity < sim_threshold_ndcg:
-                relevances.append(1)
-            else:
-                relevances.append(0)
-
->>>>>>> 7d11ca7d
     # Вычисление DCG и IDCG
     dcg = sum(rel / math.log2(rank + 2) for rank, rel in enumerate(relevances, 1))
     ideal_relevances = sorted(relevances, reverse=True)
@@ -480,12 +355,7 @@
     checkpoint_files = glob.glob(os.path.join(checkpoint_dir, "*.pth"))
     if not checkpoint_files:
         raise FileNotFoundError(f"No checkpoint files found in {checkpoint_dir}")
-<<<<<<< HEAD
-    
-    latest_checkpoint = max(checkpoint_files, key=os.path.getmtime) # Выбираем самый последний по дате изменения
-=======
     latest_checkpoint = max(checkpoint_files, key=os.path.getmtime)  # Выбираем самый последний по дате изменения
->>>>>>> 7d11ca7d
     return latest_checkpoint
 
 
